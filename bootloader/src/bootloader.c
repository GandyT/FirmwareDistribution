// Copyright 2023 The MITRE Corporation. ALL RIGHTS RESERVED
// Approved for public release. Distribution unlimited 23-02181-13.

// Hardware Imports
#include "inc/hw_memmap.h" // Peripheral Base Addresses
#include "inc/lm3s6965.h"  // Peripheral Bit Masks and Registers
#include "inc/hw_types.h"  // Boolean type
#include "inc/hw_ints.h"   // Interrupt numbers

// Driver API Imports
#include "driverlib/flash.h"     // FLASH API
#include "driverlib/sysctl.h"    // System control API (clock/reset)
#include "driverlib/interrupt.h" // Interrupt API

// Library Imports
#include <string.h>
#include <bearssl.h>

// Application Imports
#include "uart.h"

// includes header file that is created at compile time
#include "keys.h"

// Forward Declarations
void load_initial_firmware(void);
void load_firmware(void);
void boot_firmware(void);
long program_flash(uint32_t, unsigned char *, unsigned int);

// Firmware Constants
#define METADATA_BASE 0xFC00 // base address of version and firmware size in Flash
#define FW_BASE 0x10000      // base address of firmware in Flash

// FLASH Constants
#define FLASH_PAGESIZE 1024
#define FLASH_WRITESIZE 4

// Protocol Constants
#define OK ((unsigned char)0x00)
#define ERROR ((unsigned char)0x01)
#define UPDATE ((unsigned char)'U')
#define BOOT ((unsigned char)'B')

// Firmware v2 is embedded in bootloader
// Read up on these symbols in the objcopy man page (if you want)!
extern int _binary_firmware_bin_start;
extern int _binary_firmware_bin_size;

// Device metadata
uint16_t *fw_version_address = (uint16_t *)METADATA_BASE;
uint16_t *fw_size_address = (uint16_t *)(METADATA_BASE + 2);
uint8_t *fw_release_message_address;
void uart_write_hex_bytes(uint8_t uart, uint8_t * start, uint32_t len);

// Firmware Buffer
unsigned char data[FLASH_PAGESIZE];

int main(void){

    // A 'reset' on UART0 will re-start this code at the top of main, won't clear flash, but will clean ram.

    // Initialize UART channels
    // 0: Reset
    // 1: Host Connection
    // 2: Debug
    uart_init(UART0);
    uart_init(UART1);
    uart_init(UART2);

    // Enable UART0 interrupt
    IntEnable(INT_UART0);
    IntMasterEnable();

    load_initial_firmware(); // note the short-circuit behavior in this function, it doesn't finish running on reset!

    uart_write_str(UART2, "Welcome to the BWSI Vehicle Update Service!\n");
    uart_write_str(UART2, "Send \"U\" to update, and \"B\" to run the firmware.\n");
    uart_write_str(UART2, "Writing 0x20 to UART0 will reset the device.\n");

    int resp;
    while (1){
        uint32_t instruction = uart_read(UART1, BLOCKING, &resp);
        if (instruction == UPDATE){
            uart_write_str(UART1, "U");
            load_firmware();
            uart_write_str(UART2, "Loaded new firmware.\n");
            nl(UART2);
        }else if (instruction == BOOT){
            uart_write_str(UART1, "B");
            boot_firmware();
        }
    }
}

/*
 * Load initial firmware into flash
 */
void load_initial_firmware(void){

    if (*((uint32_t *)(METADATA_BASE)) != 0xFFFFFFFF){
        /*
         * Default Flash startup state is all FF since. Only load initial
         * firmware when metadata page is all FF. Thus, exit if there has
         * been a reset!
         */
        return;
    }

    // Create buffers for saving the release message
    uint8_t temp_buf[FLASH_PAGESIZE];
    char initial_msg[] = "This is the initial release message.";
    uint16_t msg_len = strlen(initial_msg) + 1;
    uint16_t rem_msg_bytes;

    /* 
    
    */

    // Get included initial firmware
    int size = (int)&_binary_firmware_bin_size;
    uint8_t *initial_data = (uint8_t *)&_binary_firmware_bin_start;

    // Set version 2 and install
    uint16_t version = 2;
    uint32_t metadata = (((uint16_t)size & 0xFFFF) << 16) | (version & 0xFFFF);
    program_flash(METADATA_BASE, (uint8_t *)(&metadata), 4);

    int i;

    for (i = 0; i < size / FLASH_PAGESIZE; i++){
        program_flash(FW_BASE + (i * FLASH_PAGESIZE), initial_data + (i * FLASH_PAGESIZE), FLASH_PAGESIZE);
    }

    /* At end of firmware. Since the last page may be incomplete, we copy the initial
     * release message into the unused space in the last page. If the firmware fully
     * uses the last page, the release message simply is written to a new page.
     */

    uint16_t rem_fw_bytes = size % FLASH_PAGESIZE;
    if (rem_fw_bytes == 0){
        // No firmware left. Just write the release message
        program_flash(FW_BASE + (i * FLASH_PAGESIZE), (uint8_t *)initial_msg, msg_len);
    }else{
        // Some firmware left. Determine how many bytes of release message can fit
        if (msg_len > (FLASH_PAGESIZE - rem_fw_bytes)){
            rem_msg_bytes = msg_len - (FLASH_PAGESIZE - rem_fw_bytes);
        }else{
            rem_msg_bytes = 0;
        }

        // Copy rest of firmware
        memcpy(temp_buf, initial_data + (i * FLASH_PAGESIZE), rem_fw_bytes);
        // Copy what will fit of the release message
        memcpy(temp_buf + rem_fw_bytes, initial_msg, msg_len - rem_msg_bytes);
        // Program the final firmware and first part of the release message
        program_flash(FW_BASE + (i * FLASH_PAGESIZE), temp_buf, rem_fw_bytes + (msg_len - rem_msg_bytes));

        // If there are more bytes, program them directly from the release message string
        if (rem_msg_bytes > 0){
            // Writing to a new page. Increment pointer
            i++;
            program_flash(FW_BASE + (i * FLASH_PAGESIZE), (uint8_t *)(initial_msg + (msg_len - rem_msg_bytes)), rem_msg_bytes);
        }
    }
}

/*
 * Load the firmware into flash.
 */
void load_firmware(void){
    int frame_length = 0;
    int read = 0;

    uint32_t rcv = 0;

    uint32_t data_index = 0;
    uint32_t page_addr = FW_BASE;
    uint32_t version = 0; // firmware version
    uint32_t fw_size = 0; // size of firmware
    uint32_t rm_size = 0; // size of release message
    uint16_t iv[10]; // initialization vector for AES

    /* GET MSG TYPE (0x2 bytes)*/
<<<<<<< HEAD
    uint16_t msg_type = uart_read(UART1, BLOCKING, &read);
=======
    uint8_t msg_type = uart_read(UART1, BLOCKING, &read);
>>>>>>> 156d9564
    uart_write_str(UART2, "Received Message Type: ");
    uart_write_hex(UART2, version);
    nl(UART2);

    /* CHECK IF MSG TYPE IS 0 */
    if (msg_type != 0) return;

    /* GET FW_VERSION (0x2 bytes) */
    rcv = uart_read(UART1, BLOCKING, &read);
    version = (uint32_t)rcv;
    rcv = uart_read(UART1, BLOCKING, &read);
    version |= (uint32_t)rcv << 8;

    uart_write_str(UART2, "Received Firmware Version: ");
    uart_write_hex(UART2, version);
    nl(UART2);

    /* GET FW_SIZE (0x2 bytes) */
    rcv = uart_read(UART1, BLOCKING, &read);
    fw_size = (uint32_t)rcv;
    rcv = uart_read(UART1, BLOCKING, &read);
    fw_size |= (uint32_t)rcv << 8;

    /* GET RELEASE_MESSAGE_SIZE (0x2 bytes) */
    rcv = uart_read(UART1, BLOCKING, &read);
<<<<<<< HEAD
    release_msg_size = (uint32_t)rcv;
    rcv = uart_read(UART1, BLOCKING, &read);
    release_msg_size |= (uint32_t)rcv << 8;

    /* GET IV (0x10 bytes) */
    for (int i = 0; i < 10; i++) {
        rcv = uart_read(UART1, BLOCKING, &read);
        iv[i] = (uint16_t)rcv;
        rcv = uart_read(UART1, BLOCKING, &read);
        iv[i] |= (uint16_t)rcv << 8;
    }
=======
    fw_size = (uint32_t)rcv;
    rcv = uart_read(UART1, BLOCKING, &read);
    fw_size |= (uint32_t)rcv << 8;

    /* GET IV (0x10 bytes) */

>>>>>>> 156d9564

    /* GET HMAC TAG (0x20 bytes) */
    uint8_t hmac_tag[32];
    for (int i = 0; i < 32; i++) {
        rcv = uart_read(UART1, BLOCKING, &read);
        hmac_tag[i] = (uint8_t)rcv;
    }
    /* VERIFY HMAC TAG */
    hmac_verified = verify_hmac(hmac_tag, firmware_data, fw_size);

    /* WAIT FOR MESSAGE TYPE 1 */
    uint16_t msg_type_1 = 0;
    while (msg_type_1 != 1) {
        msg_type_1 = uart_read(UART1, BLOCKING, &read);
    }

    /* KEEP READING CHUNKS OF 256 BYTES + SEND OK */
       

    /* DECRYPT DATA WTIH AES AND IV */



    /* WAIT FOR MESSAGE TYPE 2 (RSA SIG) */
    /* READ 256 BYTES RSA SIGNATURE */

    /* ATTEMPT TO VERIFY INTEGRITY OF SIGNATURE  */
    /* 
    Signature generated with:
    ([firmware with releasemsg] + rm_size + version + fw_size + IV + HMAC tag)
    */

    uart_write_str(UART2, "Received Firmware Size: ");
    uart_write_hex(UART2, size);
    nl(UART2);

    // Compare to old version and abort if older (note special case for version 0).
    uint16_t old_version = *fw_version_address;

    if (version != 0 && version < old_version){
        uart_write(UART1, ERROR); // Reject the metadata.
        SysCtlReset();            // Reset device
        return;
    }

    if (version == 0){
        // If debug firmware, don't change version
        version = old_version;
    }

    // Write new firmware size and version to Flash
    // Create 32 bit word for flash programming, version is at lower address, size is at higher address
    uint32_t metadata = ((size & 0xFFFF) << 16) | (version & 0xFFFF);
    program_flash(METADATA_BASE, (uint8_t *)(&metadata), 4);

    uart_write(UART1, OK); // Acknowledge the metadata.

    /* Loop here until you can get all your characters and stuff */
    while (1){

        // Get two bytes for the length.
        rcv = uart_read(UART1, BLOCKING, &read);
        frame_length = (int)rcv << 8;
        rcv = uart_read(UART1, BLOCKING, &read);
        frame_length += (int)rcv;

        // Get the number of bytes specified
        for (int i = 0; i < frame_length; ++i){
            data[data_index] = uart_read(UART1, BLOCKING, &read);
            data_index += 1;
        } // for

        // If we filed our page buffer, program it
        if (data_index == FLASH_PAGESIZE || frame_length == 0){

            if(frame_length == 0){
                uart_write_str(UART2, "Got zero length frame.\n");
            }
            
            // Try to write flash and check for error
            if (program_flash(page_addr, data, data_index)){
                uart_write(UART1, ERROR); // Reject the firmware
                SysCtlReset();            // Reset device
                return;
            }

            // Verify flash program
            if (memcmp(data, (void *) page_addr, data_index) != 0){
                uart_write_str(UART2, "Flash check failed.\n");
                uart_write(UART1, ERROR); // Reject the firmware
                SysCtlReset();            // Reset device
                return;
            }

            // Write debugging messages to UART2.
            uart_write_str(UART2, "Page successfully programmed\nAddress: ");
            uart_write_hex(UART2, page_addr);
            uart_write_str(UART2, "\nBytes: ");
            uart_write_hex(UART2, data_index);
            nl(UART2);

            // Update to next page
            page_addr += FLASH_PAGESIZE;
            data_index = 0;

            // If at end of firmware, go to main
            if (frame_length == 0){
                uart_write(UART1, OK);
                break;
            }
        } // if

        uart_write(UART1, OK); // Acknowledge the frame.
    }                          // while(1)
}

/*
 * Program a stream of bytes to the flash.
 * This function takes the starting address of a 1KB page, a pointer to the
 * data to write, and the number of byets to write.
 *
 * This functions performs an erase of the specified flash page before writing
 * the data.
 */
long program_flash(uint32_t page_addr, unsigned char *data, unsigned int data_len){
    uint32_t word = 0;
    int ret;
    int i;

    // Erase next FLASH page
    FlashErase(page_addr);

    // Clear potentially unused bytes in last word
    // If data not a multiple of 4 (word size), program up to the last word
    // Then create temporary variable to create a full last word
    if (data_len % FLASH_WRITESIZE){
        // Get number of unused bytes
        int rem = data_len % FLASH_WRITESIZE;
        int num_full_bytes = data_len - rem;

        // Program up to the last word
        ret = FlashProgram((unsigned long *)data, page_addr, num_full_bytes);
        if (ret != 0){
            return ret;
        }

        // Create last word variable -- fill unused with 0xFF
        for (i = 0; i < rem; i++){
            word = (word >> 8) | (data[num_full_bytes + i] << 24); // Essentially a shift register from MSB->LSB
        }
        for (i = i; i < 4; i++){
            word = (word >> 8) | 0xFF000000;
        }

        // Program word
        return FlashProgram(&word, page_addr + num_full_bytes, 4);
    }else{
        // Write full buffer of 4-byte words
        return FlashProgram((unsigned long *)data, page_addr, data_len);
    }
}

void boot_firmware(void){
    // compute the release message address, and then print it
    uint16_t fw_size = *fw_size_address;
    fw_release_message_address = (uint8_t *)(FW_BASE + fw_size);
    uart_write_str(UART2, (char *)fw_release_message_address);

    // Boot the firmware
    __asm(
        "LDR R0,=0x10001\n\t"
        "BX R0\n\t");
}

void uart_write_hex_bytes(uint8_t uart, uint8_t * start, uint32_t len) {
    for (uint8_t * cursor = start; cursor < (start + len); cursor += 1) {
        uint8_t data = *((uint8_t *)cursor);
        uint8_t right_nibble = data & 0xF;
        uint8_t left_nibble = (data >> 4) & 0xF;
        char byte_str[3];
        if (right_nibble > 9) {
            right_nibble += 0x37;
        } else {
            right_nibble += 0x30;
        }
        byte_str[1] = right_nibble;
        if (left_nibble > 9) {
            left_nibble += 0x37;
        } else {
            left_nibble += 0x30;
        }
        byte_str[0] = left_nibble;
        byte_str[2] = '\0';
        
        uart_write_str(uart, byte_str);
        uart_write_str(uart, " ");
    }
}<|MERGE_RESOLUTION|>--- conflicted
+++ resolved
@@ -37,7 +37,7 @@
 #define FLASH_WRITESIZE 4
 
 // Protocol Constants
-#define OK ((unsigned char)0x00)
+#define OK ((unsigned char)0x03)
 #define ERROR ((unsigned char)0x01)
 #define UPDATE ((unsigned char)'U')
 #define BOOT ((unsigned char)'B')
@@ -168,6 +168,7 @@
 /*
  * Load the firmware into flash.
  */
+
 void load_firmware(void){
     int frame_length = 0;
     int read = 0;
@@ -180,13 +181,14 @@
     uint32_t fw_size = 0; // size of firmware
     uint32_t rm_size = 0; // size of release message
     uint16_t iv[10]; // initialization vector for AES
+    uint8_t hmac_tag[32]; //hmac_tag 
+    uint8_t data[256];
 
     /* GET MSG TYPE (0x2 bytes)*/
-<<<<<<< HEAD
-    uint16_t msg_type = uart_read(UART1, BLOCKING, &read);
-=======
-    uint8_t msg_type = uart_read(UART1, BLOCKING, &read);
->>>>>>> 156d9564
+    rcv = uart_read(UART1, BLOCKING, &read);
+    uint16_t msg_type = (uint16_t) rcv;
+    rcv = uart_read(UART1, BLOCKING, &read);
+    msg_type |= (uint16_t) rcv << 8;
     uart_write_str(UART2, "Received Message Type: ");
     uart_write_hex(UART2, version);
     nl(UART2);
@@ -194,6 +196,12 @@
     /* CHECK IF MSG TYPE IS 0 */
     if (msg_type != 0) return;
 
+    /* GET RELEASE_MESSAGE_SIZE (0x2 bytes) */
+    rcv = uart_read(UART1, BLOCKING, &read);
+    fw_size = (uint32_t)rcv;
+    rcv = uart_read(UART1, BLOCKING, &read);
+    fw_size |= (uint32_t)rcv << 8;
+
     /* GET FW_VERSION (0x2 bytes) */
     rcv = uart_read(UART1, BLOCKING, &read);
     version = (uint32_t)rcv;
@@ -212,7 +220,6 @@
 
     /* GET RELEASE_MESSAGE_SIZE (0x2 bytes) */
     rcv = uart_read(UART1, BLOCKING, &read);
-<<<<<<< HEAD
     release_msg_size = (uint32_t)rcv;
     rcv = uart_read(UART1, BLOCKING, &read);
     release_msg_size |= (uint32_t)rcv << 8;
@@ -224,21 +231,13 @@
         rcv = uart_read(UART1, BLOCKING, &read);
         iv[i] |= (uint16_t)rcv << 8;
     }
-=======
-    fw_size = (uint32_t)rcv;
-    rcv = uart_read(UART1, BLOCKING, &read);
-    fw_size |= (uint32_t)rcv << 8;
-
-    /* GET IV (0x10 bytes) */
-
->>>>>>> 156d9564
 
     /* GET HMAC TAG (0x20 bytes) */
-    uint8_t hmac_tag[32];
     for (int i = 0; i < 32; i++) {
         rcv = uart_read(UART1, BLOCKING, &read);
         hmac_tag[i] = (uint8_t)rcv;
     }
+    
     /* VERIFY HMAC TAG */
     hmac_verified = verify_hmac(hmac_tag, firmware_data, fw_size);
 
@@ -249,14 +248,38 @@
     }
 
     /* KEEP READING CHUNKS OF 256 BYTES + SEND OK */
+    while (1) {
+        rcv = uart_read(UART1, BLOCKING, &read);
+        frame_length = (int)rcv << 8;
+        rcv = uart_read(UART1, BLOCKING, &read);
+        frame_length += (int)rcv;
+
+        for (int i = 0; i < frame_length; ++i) {
+            data[data_index] = uart_read(UART1, BLOCKING, &read);
+            data_index += 1;
+        }
+
+        uart_write(UART1, OK);
+    }
        
-
     /* DECRYPT DATA WTIH AES AND IV */
 
 
 
     /* WAIT FOR MESSAGE TYPE 2 (RSA SIG) */
+    uint16_t msg_type_2 = 0;
+    while(msg_type_2 != 2) {
+        msg_type_2 = uart_read(UART1, BLOCKING, &read);
+    }
     /* READ 256 BYTES RSA SIGNATURE */
+    uint8_t rsa_signature[256];
+    for (int i = 0; i < 256; i++) {
+        rcv = uart_read(UART1, BLOCKING, &read);
+        rsa_signature[i] = (uint8_t)rcv;
+    }
+    uart_write_str(UART2, "Received RSA Signature: ");
+    uart_write_hex(UART2, rsa_signature);
+    nl(UART2);
 
     /* ATTEMPT TO VERIFY INTEGRITY OF SIGNATURE  */
     /* 
